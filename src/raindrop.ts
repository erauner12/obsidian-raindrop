--- conflicted
+++ resolved
@@ -1,7 +1,7 @@
 const RAINDROP_API_BASE = "https://api.raindrop.io/rest/v1/";
 
 const getRaindrops = async (collectionID: number = 0, search: string, sort: string, accessToken: string) => {
-<<<<<<< HEAD
+  console.info('getRaindrops');
   var myHeaders = new Headers();
   myHeaders.append("Authorization",  `Bearer ${accessToken}`);
   var requestOptions = {
@@ -10,9 +10,6 @@
   };
 
   // console.info('getRaindrops');
-=======
-  console.info('getRaindrops');
->>>>>>> a2cf0447
 	let params: Record<string, any> = {}
   
   let raindrops_url = new URL(`${RAINDROP_API_BASE}raindrops/${collectionID}`);
@@ -31,7 +28,6 @@
     });
   }
 
-<<<<<<< HEAD
   function fetchRaindrops() {
     return fetch(raindrops_url.toString(), requestOptions)
     .then(response => response.json())
@@ -67,14 +63,6 @@
   .then((json: any) => {
     return json;
   });
-=======
-  return await fetch(url.toString(), {
-		method: 'GET',
-		headers: {
-			Authorization: `Bearer ${accessToken}`,
-		},
-	})
->>>>>>> a2cf0447
 }
 
 export {
